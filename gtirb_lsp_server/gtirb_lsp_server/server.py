--- conflicted
+++ resolved
@@ -535,36 +535,6 @@
             return line
 
 
-<<<<<<< HEAD
-=======
-@server.command(GtirbLanguageServer.CMD_GET_LINE_FROM_ADDRESS)
-async def get_line_from_address(ls: GtirbLanguageServer, *args) -> Optional[Range]:
-    """Get the line number for an address for a document"""
-    document_uri = args[0][0]
-    address_str = args[0][1]
-    logger.debug(f"Command: get_line_from_address, uri: {document_uri}")
-    if document_uri not in ls.workspace.documents:
-        ls.show_message(f" No address mapping for {document_uri}")
-        return None
-    try:
-        address = int(address_str, 16)
-    except Exception:
-        ls.show_message(f" Invalid address {address_str}")
-        return None
-    ir = current_gtirbs[document_uri]
-    line = address_to_line(ir, current_indexes[document_uri][1], address)
-    if line:
-        # only the line number is really used, set character to 0
-        range = Range(
-            start=Position(line=line, character=0),
-            end=Position(line=line, character=0),
-        )
-        return range
-    # no line found, send message to UI
-    ls.show_message(f" No line for {address_str}")
-    return None
-
-
 @server.command(GtirbLanguageServer.CMD_GET_LINE_ADDRESS_LIST)
 async def get_line_address_list(ls: GtirbLanguageServer, *args) -> List[List[int]]:
     """Get a list of (line, address) pairs for every line with an instruction"""
@@ -581,31 +551,6 @@
     return result_list
 
 
-@server.command(GtirbLanguageServer.CMD_GET_ADDRESS_OF_SYMBOL)
-async def get_address_of_symbol(ls: GtirbLanguageServer, *args) -> Optional[int]:
-    """Get the address of a symbol"""
-    document_uri = args[0][0]
-    symbol_name = args[0][1]
-    logger.debug(f"Command: get_address_of_symbol, uri: {document_uri}")
-    if document_uri not in ls.workspace.documents:
-        ls.show_message(f" No address mapping for {document_uri}")
-        return None
-    ir = current_gtirbs[document_uri]
-    symbol = symbol_for_name(ir, symbol_name)
-    if (
-        symbol is None
-        or symbol.referent is None
-        or isinstance(symbol.referent, gtirb.block.ProxyBlock)
-    ):
-        # no address available, log message to UI
-        ls.show_message(f" {symbol_name} does not have an address")
-        return None
-
-    block = symbol.referent
-    return hex(block.address)
-
-
->>>>>>> 68bc2726
 def apply_changes_to_indexes(
     offset_by_line: Dict[int, gtirb.Offset],
     line_by_offset: Dict[gtirb.Offset, int],
